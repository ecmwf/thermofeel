﻿# (C) Copyright 1996- ECMWF.
#
# This software is licensed under the terms of the Apache Licence Version 2.0
# which can be obtained at http://www.apache.org/licenses/LICENSE-2.0.
# In applying this licence, ECMWF does not waive the privileges and immunities
# granted to it by virtue of its status as an intergovernmental organisation
# nor does it submit to any jurisdiction.

"""
  thermofeel is a library to calculate human thermal comfort indexes.
    Currently calculates the thermal indexes:
    * Universal Thermal Climate Index
    * Mean Radiant Temperature
    * Mean Radiant Temperature from Wet Bulb Globe Temperature
    * Heat Index Simplified
    * Heat Index Adjusted
    * Humidex
    * Apparent Temperature
    * Wind Chill
    * Normal Effective Temperature (NET)
    In support of the above indexes, it also calculates:
    * Solar Declination Angle
    * Solar Zenith Angle
    * Relative Humidity Percentage
    * Saturation vapour pressure
    * Wet Bulb Globe Temperature Simple
    * Wet Bulb Globe Temperature
    * Theoretical Wet Bulb Temperature
    * Globe Temperature
  """

import math

import numpy as np

<<<<<<< HEAD
from helpers import to_julian_date  # noqa
from helpers import func_timers, kPa_to_hPa, optnumba_jit, timer, to_radians  # noqa
=======
from .helpers import to_julian_date  # noqa
from .helpers import func_timers, kPa_to_hPa, optnumba_jit, timer, to_radians  # noqa
>>>>>>> 379461c8


# solar declination angle [degrees] + time correction for solar angle
def solar_declination_angle(jd, h):
    g = (360 / 365.25) * (jd + (h / 24))  # fractional year g in degrees
    while g > 360:
        g = g - 360
    grad = g * to_radians
    # declination in [degrees]
    d = (
        0.396372
        - 22.91327 * math.cos(grad)
        + 4.025430 * math.sin(grad)
        - 0.387205 * math.cos(2 * grad)
        + 0.051967 * math.sin(2 * grad)
        - 0.154527 * math.cos(3 * grad)
        + 0.084798 * math.sin(3 * grad)
    )
    # time correction in [ h.degrees ]
    tc = (
        0.004297
        + 0.107029 * math.cos(grad)
        - 1.837877 * math.sin(grad)
        - 0.837378 * math.cos(2 * grad)
        - 2.340475 * math.sin(2 * grad)
    )
    return d, tc


@optnumba_jit(parallel=False)  # function does not have benefit from parallel execution
def calculate_relative_humidity_percent(t2k, tdk):
    """
    Calculate relative humidity in percent
    :param t2k: (float array) 2m temperature [K]
    :param tdk: (float array) dew point temperature [K]
    returns relative humidity [%]
    """

    t2c = t2k - 273.15
    tdc = tdk - 273.15

    # saturated vapour pressure
    es = 6.11 * 10.0 ** (7.5 * t2c / (237.3 + t2c))
    # vapour pressure
    e = 6.11 * 10.0 ** (7.5 * tdc / (237.3 + tdc))
    rh = (e / es) * 100
    return rh


@optnumba_jit(parallel=False)  # function does not have benefit from parallel execution
def calculate_saturation_vapour_pressure(tk):
    """
    Calculate saturation vapour pressure over water
    :param tk: (float array) 2m temperature [K]
     returns relative humidity [hPa]
    http://www.thunderscientific.com/tech_info/reflibrary/its90formulas.pdf
    """

    g = [
        -2.8365744e3,
        -6.028076559e3,
        1.954263612e1,
        -2.737830188e-2,
        1.6261698e-5,
        7.0229056e-10,
        -1.8680009e-13,
        2.7150305,
    ]
    ess = g[7] * np.log(tk)
    for i in range(7):
        ess += g[i] * np.power(tk, (i - 2))

    ess = np.exp(ess) * 0.01  # hPa

    return ess


@optnumba_jit(parallel=False)  # function does not have benefit from parallel execution
def calculate_cos_solar_zenith_angle_allvalues(h, lat, lon, y, m, d):
    """
    calculate solar zenith angle
    :param h: hour [int]
    :param lat: (float array) latitude [degrees]
    :param lon: (float array) longitude [degrees]
    :param y: year [int]
    :param m: month [int]
    :param d: day [int]
    https://agupubs.onlinelibrary.wiley.com/doi/epdf/10.1002/2015GL066868
    see also:
    http://answers.google.com/answers/threadview/id/782886.html
    returns cosine of the solar zenith angle (all values, including negatives)
    """

    # convert to julian days counting from the beginning of the year
    # jd_ = to_julian_date(d, m, y)  # julian date of data
    jd_ = (
        d
        - 32075
        + 1461 * (y + 4800 + (m - 14) / 12) / 4
        + 367 * (m - 2 - (m - 14) / 12 * 12) / 12
        - 3 * ((y + 4900 + (m - 14) / 12) / 100) / 4
    )

    # jd11_ = to_julian_date(1, 1, y)  # julian date 1st Jan
    jd11_ = (
        1
        - 32075
        + 1461 * (y + 4800 + (1 - 14) / 12) / 4
        + 367 * (1 - 2 - (1 - 14) / 12 * 12) / 12
        - 3 * ((y + 4900 + (1 - 14) / 12) / 100) / 4
    )

    jd = jd_ - jd11_ + 1  # days since start of year

    # declination angle + time correction for solar angle
    # d, tc = solar_declination_angle(jd, h)

    g = (360 / 365.25) * (jd + (h / 24))  # fractional year g in degrees
    while g > 360:
        g = g - 360
    grad = g * to_radians
    # declination in [degrees]
    d = (
        0.396372
        - 22.91327 * math.cos(grad)
        + 4.025430 * math.sin(grad)
        - 0.387205 * math.cos(2 * grad)
        + 0.051967 * math.sin(2 * grad)
        - 0.154527 * math.cos(3 * grad)
        + 0.084798 * math.sin(3 * grad)
    )
    # time correction in [ h.degrees ]
    tc = (
        0.004297
        + 0.107029 * math.cos(grad)
        - 1.837877 * math.sin(grad)
        - 0.837378 * math.cos(2 * grad)
        - 2.340475 * math.sin(2 * grad)
    )

    drad = d * to_radians

    latrad = lat * to_radians

    sindec_sinlat = np.sin(drad) * np.sin(latrad)
    cosdec_coslat = np.cos(drad) * np.cos(latrad)

    # solar hour angle [h.deg]
    sharad = ((h - 12) * 15 + lon + tc) * to_radians
    csza = sindec_sinlat + cosdec_coslat * np.cos(sharad)

    # we dont clip negative values here
    return csza


def calculate_cos_solar_zenith_angle(h, lat, lon, y, m, d):
    """
    calculate solar zenith angle
    :param h: hour [int]    
    :param lat: (float array) latitude [degrees]
    :param lon: (float array) longitude [degrees]
    :param y: year [int]
    :param m: month [int]
    :param d: day [int]
    https://agupubs.onlinelibrary.wiley.com/doi/epdf/10.1002/2015GL066868
    see also:
    http://answers.google.com/answers/threadview/id/782886.html
    returns cosine of the solar zenith angle (all values, including negatives)
    """
    # we separate the function for clipping the negative values since numba doesn't support clip (yet)
    csza = calculate_cos_solar_zenith_angle_allvalues(h, lat, lon, y, m, d)
    return np.clip(csza, 0, None)


def calculate_cos_solar_zenith_angle_integrated(
    lat, lon, y, m, d, h, tbegin, tend, intervals_per_hour=1, integration_order=3
):
    """
    calculate average of solar zenith angle based on numerical integration using 3 point gauss integration rule
    :param lat: (int array) latitude [degrees]
    :param lon: (int array) longitude [degrees]
    :param y: year [int]
    :param m: month [int]
    :param d: day [int]
    :param h: hour [int]
    :param tbegin: offset in hours from forecast time to begin of time interval for integration [int]
    :param tend:  offset in hours from forecast time to end of time interval for integration [int]
    :param intervals_per_hour:  number of time intregrations per hour [int]
    :param integration order:  order of gauss integration [int] valid = (1, 2, 3, 4)    
    https://agupubs.onlinelibrary.wiley.com/doi/epdf/10.1002/2015GL066868
    This uses Gaussian numerical integration. See https://en.wikipedia.org/wiki/Gaussian_quadrature
    returns average of cosine of the solar zenith angle during interval [degrees]
    """

    # Gauss-Integration coefficients
    if integration_order == 3:  # default, good speed and accuracy (3 points)
        E = np.array([-math.sqrt(3.0 / 5.0), 0.0, math.sqrt(3.0 / 5.0)])
        W = np.array([5.0 / 9.0, 8.0 / 9.0, 5.0 / 9.0])
    else:
        if integration_order == 1:  # fastest, worse accuracy (1 point)
            E = np.array([0.0])
            W = np.array([2.0])
        else:
            if integration_order == 2:  # faster, less accurate (2 points)
                E = np.array([-1.0 / math.sqrt(3.0), 1.0 / math.sqrt(3.0)])
                W = np.array([1.0, 1.0])
            else:
                if integration_order == 4:  # slower, more accurate (4 points)
                    E = np.array(
                        [
                            -math.sqrt(3.0 / 7.0 + 2.0 / 7.0 * math.sqrt(6.0 / 5.0)),
                            -math.sqrt(3.0 / 7.0 - 2.0 / 7.0 * math.sqrt(6.0 / 5.0)),
                            math.sqrt(3.0 / 7.0 - 2.0 / 7.0 * math.sqrt(6.0 / 5.0)),
                            math.sqrt(3.0 / 7.0 + 2.0 / 7.0 * math.sqrt(6.0 / 5.0)),
                        ]
                    )
                    W = np.array(
                        [
                            (18 - math.sqrt(30)) / 36,
                            (18 + math.sqrt(30)) / 36,
                            (18 + math.sqrt(30)) / 36,
                            (18 - math.sqrt(30)) / 36,
                        ]
                    )
                else:
                    print("Invalid integration_order %d", integration_order)
                    raise ValueError

    assert intervals_per_hour > 0

    nsplits = (tend - tbegin) * intervals_per_hour

    assert nsplits > 0

    time_steps = np.linspace(tbegin, tend, num=nsplits + 1)

    integral = np.zeros_like(lat)
    for s in range(len(time_steps) - 1):
        ti = time_steps[s]
        tf = time_steps[s + 1]

        deltat = tf - ti
        jacob = deltat / 2.0

        w = jacob * W
        w /= tend - tbegin  # average of integral
        t = jacob * E
        t += (tf + ti) / 2.0

        for n in range(len(w)):
            integral += w[n] * calculate_cos_solar_zenith_angle(
                lat=lat, lon=lon, y=y, m=m, d=d, h=(h + t[n])
            )

    return integral


@optnumba_jit
def calculate_mean_radiant_temperature(ssrd, ssr, fdir, strd, strr, cossza):
    """
    mrt - Mean Radiant Temperature
    :param ssrd: is surface solar radiation downwards [J/m^-2]
    :param ssr: is surface net solar radiation [J/m^-2]
    :param fdir: is Total sky direct solar radiation at surface [J/m^-2]
    :param strd: is Surface thermal radiation downwards [J/m^-2]
    :param strr: is Surface net thermal radiation [J/m^-2]
    :param cossza: is cosine of solar zenith angle [degrees]
    returns Mean Radiant Temperature [K]
    https://link.springer.com/article/10.1007/s00484-020-01900-5
    """
    dsw = ssrd - fdir
    rsw = ssrd - ssr
    lur = strd - strr

    # calculate fp projected factor area

    gamma = np.arcsin(cossza) * 180 / np.pi
    fp = 0.308 * np.cos(to_radians * gamma * 0.998 - (gamma * gamma / 50000))

    # filter statement for solar zenith angle
    csza_filter1 = np.where((cossza > 0.01))
   # print(csza_filter1)
    fdir[csza_filter1] = fdir[csza_filter1] / cossza[csza_filter1]

    # calculate mean radiant temperature
    mrt = np.power(
        (
            (1 / 0.0000000567)
            * (
                0.5 * strd
                + 0.5 * lur
                + (0.7 / 0.97) * (0.5 * dsw + 0.5 * rsw + fp * fdir)
            )
        ),
        0.25,
    )

    return mrt


@optnumba_jit
def calculate_utci_polynomial(t2m, mrt, va, rh):

    e_mrt = np.subtract(mrt, t2m)

    t2m2 = t2m * t2m
    t2m3 = t2m2 * t2m
    t2m4 = t2m3 * t2m
    t2m5 = t2m4 * t2m
    t2m6 = t2m5 * t2m

    va2 = va * va
    va3 = va2 * va
    va4 = va3 * va
    va5 = va4 * va
    va6 = va5 * va

    e_mrt2 = e_mrt * e_mrt
    e_mrt3 = e_mrt2 * e_mrt
    e_mrt4 = e_mrt3 * e_mrt
    e_mrt5 = e_mrt4 * e_mrt
    e_mrt6 = e_mrt5 * e_mrt

    rh2 = rh * rh
    rh3 = rh2 * rh
    rh4 = rh3 * rh
    rh5 = rh4 * rh
    rh6 = rh5 * rh

    varh2 = va * rh2
    va2_rh = va2 * rh
    va2_e_mrt = va2 * e_mrt
    e_mrt_rh = e_mrt * rh
    e_mrt_rh2 = e_mrt * rh2
    e_mrt2_rh = e_mrt2 * rh
    e_mrt2_rh2 = e_mrt2 * rh2
    e_mrt_rh3 = e_mrt * rh3
    va_e_mrt = va * e_mrt
    va_e_mrt2 = va * e_mrt2
    va_rh = va * rh
    t2m_va = t2m * va
    e_mrt3_rh = e_mrt3 * rh
    e_mrt4_rh = e_mrt4 * rh

    utci = (
        t2m
        + 6.07562052e-01
        + -2.27712343e-02 * t2m
        + 8.06470249e-04 * t2m2
        + -1.54271372e-04 * t2m3
        + -3.24651735e-06 * t2m4
        + 7.32602852e-08 * t2m5
        + 1.35959073e-09 * t2m6
        + -2.25836520e00 * va
        + 8.80326035e-02 * t2m * va
        + 2.16844454e-03 * t2m2 * va
        + -1.53347087e-05 * t2m3 * va
        + -5.72983704e-07 * t2m4 * va
        + -2.55090145e-09 * t2m5 * va
        + -7.51269505e-01 * va2
        + -4.08350271e-03 * t2m * va2
        + -5.21670675e-05 * t2m2 * va2
        + 1.94544667e-06 * t2m3 * va2
        + 1.14099531e-08 * t2m4 * va2
        + 1.58137256e-01 * va3
        + -6.57263143e-05 * t2m * va3
        + 2.22697524e-07 * t2m2 * va3
        + -4.16117031e-08 * t2m3 * va3
        + -1.27762753e-02 * va4
        + 9.66891875e-06 * t2m * va4
        + 2.52785852e-09 * t2m2 * va4
        + 4.56306672e-04 * va5
        + -1.74202546e-07 * t2m * va5
        + -5.91491269e-06 * va6
        + 3.98374029e-01 * e_mrt
        + 1.83945314e-04 * t2m * e_mrt
        + -1.73754510e-04 * t2m2 * e_mrt
        + -7.60781159e-07 * t2m3 * e_mrt
        + 3.77830287e-08 * t2m4 * e_mrt
        + 5.43079673e-10 * t2m5 * e_mrt
        + -2.00518269e-02 * va_e_mrt
        + 8.92859837e-04 * t2m * va_e_mrt
        + 3.45433048e-06 * t2m2 * va_e_mrt
        + -3.77925774e-07 * t2m3 * va_e_mrt
        + -1.69699377e-09 * t2m4 * va_e_mrt
        + 1.69992415e-04 * va2_e_mrt
        + -4.99204314e-05 * t2m * va2_e_mrt
        + 2.47417178e-07 * t2m2 * va2_e_mrt
        + 1.07596466e-08 * t2m3 * va2_e_mrt
        + 8.49242932e-05 * va3 * e_mrt
        + 1.35191328e-06 * t2m * va3 * e_mrt
        + -6.21531254e-09 * t2m2 * va3 * e_mrt
        + -4.99410301e-06 * va4 * e_mrt
        + -1.89489258e-08 * t2m * va4 * e_mrt
        + 8.15300114e-08 * va5 * e_mrt
        + 7.55043090e-04 * e_mrt2
        + -5.65095215e-05 * t2m * e_mrt2
        + -4.52166564e-07 * t2m * e_mrt2
        + 2.46688878e-08 * t2m3 * e_mrt2
        + 2.42674348e-10 * t2m4 * e_mrt2
        + 1.54547250e-04 * va_e_mrt2
        + 5.24110970e-06 * t2m * va_e_mrt2
        + -8.75874982e-08 * t2m2 * va_e_mrt2
        + -1.50743064e-09 * t2m3 * va_e_mrt2
        + -1.56236307e-05 * va2 * e_mrt2
        + -1.33895614e-07 * t2m * va2 * e_mrt2
        + 2.49709824e-09 * t2m2 * va2 * e_mrt2
        + 6.51711721e-07 * va3 * e_mrt2
        + 1.94960053e-09 * t2m * va3 * e_mrt2
        + -1.00361113e-08 * va4 * e_mrt2
        + -1.21206673e-05 * e_mrt3
        + -2.18203660e-07 * t2m * e_mrt3
        + 7.51269482e-09 * t2m2 * e_mrt3
        + 9.79063848e-11 * t2m3 * e_mrt3
        + 1.25006734e-06 * va * e_mrt3
        + -1.81584736e-09 * t2m_va * e_mrt3
        + -3.52197671e-10 * t2m2 * va * e_mrt3
        + -3.36514630e-08 * va2 * e_mrt3
        + 1.35908359e-10 * t2m * va2 * e_mrt3
        + 4.17032620e-10 * va3 * e_mrt3
        + -1.30369025e-09 * e_mrt4
        + 4.13908461e-10 * t2m * e_mrt4
        + 9.22652254e-12 * t2m2 * e_mrt4
        + -5.08220384e-09 * va * e_mrt4
        + -2.24730961e-11 * t2m_va * e_mrt4
        + 1.17139133e-10 * va2 * e_mrt4
        + 6.62154879e-10 * e_mrt5
        + 4.03863260e-13 * t2m * e_mrt5
        + 1.95087203e-12 * va * e_mrt5
        + -4.73602469e-12 * e_mrt6
        + 5.12733497e00 * rh
        + -3.12788561e-01 * t2m * rh
        + -1.96701861e-02 * t2m2 * rh
        + 9.99690870e-04 * t2m3 * rh
        + 9.51738512e-06 * t2m4 * rh
        + -4.66426341e-07 * t2m5 * rh
        + 5.48050612e-01 * va_rh
        + -3.30552823e-03 * t2m * va_rh
        + -1.64119440e-03 * t2m2 * va_rh
        + -5.16670694e-06 * t2m3 * va_rh
        + 9.52692432e-07 * t2m4 * va_rh
        + -4.29223622e-02 * va2_rh
        + 5.00845667e-03 * t2m * va2_rh
        + 1.00601257e-06 * t2m2 * va2_rh
        + -1.81748644e-06 * t2m3 * va2_rh
        + -1.25813502e-03 * va3 * rh
        + -1.79330391e-04 * t2m * va3 * rh
        + 2.34994441e-06 * t2m2 * va3 * rh
        + 1.29735808e-04 * va4 * rh
        + 1.29064870e-06 * t2m * va4 * rh
        + -2.28558686e-06 * va5 * rh
        + -3.69476348e-02 * e_mrt_rh
        + 1.62325322e-03 * t2m * e_mrt_rh
        + -3.14279680e-05 * t2m2 * e_mrt_rh
        + 2.59835559e-06 * t2m3 * e_mrt_rh
        + -4.77136523e-08 * t2m4 * e_mrt_rh
        + 8.64203390e-03 * va * e_mrt_rh
        + -6.87405181e-04 * t2m_va * e_mrt_rh
        + -9.13863872e-06 * t2m2 * va * e_mrt_rh
        + 5.15916806e-07 * t2m3 * va * e_mrt_rh
        + -3.59217476e-05 * va2 * e_mrt_rh
        + 3.28696511e-05 * t2m * va2 * e_mrt_rh
        + -7.10542454e-07 * t2m2 * va2 * e_mrt_rh
        + -1.24382300e-05 * va3 * e_mrt_rh
        + -7.38584400e-09 * t2m * va3 * e_mrt_rh
        + 2.20609296e-07 * va4 * e_mrt_rh
        + -7.32469180e-04 * e_mrt2_rh
        + -1.87381964e-05 * t2m * e_mrt2_rh
        + 4.80925239e-06 * t2m2 * e_mrt2_rh
        + -8.75492040e-08 * t2m3 * e_mrt2_rh
        + 2.77862930e-05 * va * e_mrt2_rh
        + -5.06004592e-06 * t2m_va * e_mrt2_rh
        + 1.14325367e-07 * t2m2 * va * e_mrt2_rh
        + 2.53016723e-06 * va2 * e_mrt2_rh
        + -1.72857035e-08 * t2m * va2 * e_mrt2_rh
        + -3.95079398e-08 * va3 * e_mrt2_rh
        + -3.59413173e-07 * e_mrt3_rh
        + 7.04388046e-07 * t2m * e_mrt3_rh
        + -1.89309167e-08 * t2m2 * e_mrt3_rh
        + -4.79768731e-07 * va * e_mrt3_rh
        + 7.96079978e-09 * t2m_va * e_mrt3_rh
        + 1.62897058e-09 * va2 * e_mrt3_rh
        + 3.94367674e-08 * e_mrt4_rh
        + -1.18566247e-09 * t2m * e_mrt4_rh
        + 3.34678041e-10 * va * e_mrt4_rh
        + -1.15606447e-10 * e_mrt5 * rh
        + -2.80626406e00 * rh2
        + 5.48712484e-01 * t2m * rh2
        + -3.99428410e-03 * t2m2 * rh2
        + -9.54009191e-04 * t2m3 * rh2
        + 1.93090978e-05 * t2m4 * rh2
        + -3.08806365e-01 * varh2
        + 1.16952364e-02 * t2m * varh2
        + 4.95271903e-04 * t2m2 * varh2
        + -1.90710882e-05 * t2m3 * varh2
        + 2.10787756e-03 * va2 * rh2
        + -6.98445738e-04 * t2m * va2 * rh2
        + 2.30109073e-05 * t2m2 * va2 * rh2
        + 4.17856590e-04 * va3 * rh2
        + -1.27043871e-05 * t2m * va3 * rh2
        + -3.04620472e-06 * va4 * rh2
        + 5.14507424e-02 * e_mrt_rh2
        + -4.32510997e-03 * t2m * e_mrt_rh2
        + 8.99281156e-05 * t2m2 * e_mrt_rh2
        + -7.14663943e-07 * t2m3 * e_mrt_rh2
        + -2.66016305e-04 * va * e_mrt_rh2
        + 2.63789586e-04 * t2m_va * e_mrt_rh2
        + -7.01199003e-06 * t2m2 * va * e_mrt_rh2
        + -1.06823306e-04 * va2 * e_mrt_rh2
        + 3.61341136e-06 * t2m * va2 * e_mrt_rh2
        + 2.29748967e-07 * va3 * e_mrt_rh2
        + 3.04788893e-04 * e_mrt2_rh2
        + -6.42070836e-05 * t2m * e_mrt2_rh2
        + 1.16257971e-06 * t2m2 * e_mrt2_rh2
        + 7.68023384e-06 * va * e_mrt2_rh2
        + -5.47446896e-07 * t2m_va * e_mrt2_rh2
        + -3.59937910e-08 * va2 * e_mrt2_rh2
        + -4.36497725e-06 * e_mrt3 * rh2
        + 1.68737969e-07 * t2m * e_mrt3 * rh2
        + 2.67489271e-08 * va * e_mrt3 * rh2
        + 3.23926897e-09 * e_mrt4 * rh2
        + -3.53874123e-02 * rh3
        + -2.21201190e-01 * t2m * rh3
        + 1.55126038e-02 * t2m2 * rh3
        + -2.63917279e-04 * t2m3 * rh3
        + 4.53433455e-02 * va * rh3
        + -4.32943862e-03 * t2m_va * rh3
        + 1.45389826e-04 * t2m2 * va * rh3
        + 2.17508610e-04 * va2 * rh3
        + -6.66724702e-05 * t2m * va2 * rh3
        + 3.33217140e-05 * va3 * rh3
        + -2.26921615e-03 * e_mrt_rh3
        + 3.80261982e-04 * t2m * e_mrt_rh3
        + -5.45314314e-09 * t2m2 * e_mrt_rh3
        + -7.96355448e-04 * va * e_mrt_rh3
        + 2.53458034e-05 * t2m_va * e_mrt_rh3
        + -6.31223658e-06 * va2 * e_mrt_rh3
        + 3.02122035e-04 * e_mrt2 * rh3
        + -4.77403547e-06 * t2m * e_mrt2 * rh3
        + 1.73825715e-06 * va * e_mrt2 * rh3
        + -4.09087898e-07 * e_mrt3 * rh3
        + 6.14155345e-01 * rh4
        + -6.16755931e-02 * t2m * rh4
        + 1.33374846e-03 * t2m2 * rh4
        + 3.55375387e-03 * va * rh4
        + -5.13027851e-04 * t2m_va * rh4
        + 1.02449757e-04 * va2 * rh4
        + -1.48526421e-03 * e_mrt * rh4
        + -4.11469183e-05 * t2m * e_mrt * rh4
        + -6.80434415e-06 * va * e_mrt * rh4
        + -9.77675906e-06 * e_mrt2 * rh4
        + 8.82773108e-02 * rh5
        + -3.01859306e-03 * t2m * rh5
        + 1.04452989e-03 * va * rh5
        + 2.47090539e-04 * e_mrt * rh5
        + 1.48348065e-03 * rh6
    )

    return utci


def calculate_utci(t2_k, va_ms, mrt_k, ehPa=None, td_k=None):
    """
    UTCI
    :param t2_k: (float array) is 2m temperature [K]
    :param va_ms: (float array) is wind speed at 10 meters [m/s]
    :param mrt_k:(float array) is mean radiant temperature [K]
    :param ehPa: (float array) is water vapour pressure [hPa]
    :param td_k: (float array) is 2m dew point temperature [K]
    Calculate UTCI with a 6th order polynomial approximation according to:
    Brode, P. et al. Deriving the operational procedure for the
    Universal Thermal Climate Index (UTCI). Int J Biometeorol (2012) 56: 48.1
    returns UTCI [°C]
    """

    if ehPa is not None:
        rh = ehPa / 10.0  # rh in kPa
    else:
        if td_k is not None:
            rh_pc = calculate_relative_humidity_percent(t2_k, td_k)
            ehPa = calculate_saturation_vapour_pressure(t2_k) * rh_pc / 100.0
            rh = ehPa / 10.0  # rh in kPa
        else:
            raise ValueError("Missing input e_hPa or td_k")

    t2c = kelvin_to_celsius(t2_k)  # polynomial approx. is in Celsius
    mrt = kelvin_to_celsius(mrt_k)  # polynomial approx. is in Celsius

    utci = calculate_utci_polynomial(t2c, mrt, va_ms, rh)
    return utci


def calculate_wbgts(t2m):
    """
    wgbts - Wet Bulb Globe Temperature Simple
    :param t2m: 2m temperature [K]
    https://link.springer.com/article/10.1007/s00484-011-0453-2
    http://www.bom.gov.au/info/thermal_stress/#approximation
    https://www.jstage.jst.go.jp/article/indhealth/50/4/50_MS1352/_pdf
    returns Wet Bulb Globe Temperature [°C]
    """
    rh = calculate_saturation_vapour_pressure(t2m)
    rh = kPa_to_hPa(rh)
    t2m = kelvin_to_celsius(t2m)
    wbgts = 0.567 * t2m + 0.393 * rh + 3.38
    return wbgts


def calculate_wbt_dj(t2k, p, tdk, ept=False):
    """
<<<<<<< HEAD
    calculate wet globe temperature    
    :param t2k: 2m temperature [K]
    :param p: Surface pressure [mbar]    
    :param tdk: 2m  dew point temperature [K]
=======
    calculate wet globe temperature
    :param tc: 2m temperature [K]
    :param td: 2m  dew point temperature [K]
    :param p: Surface pressure [mbar]
>>>>>>> 379461c8
    returns wet bulb temperature [°C]
    https://www.nature.com/articles/nclimate1827#Sec2
    """

    rh = calculate_relative_humidity_percent(t2k=t2k, tdk=tdk)

    # saturation vapour pressure
    esat = (
        np.exp(
            -2991.2729 / t2k**2
            - 6017.0128 / t2k
            + 18.87643854
            - 0.028354721 * t2k
            + 1.7838301 * 10**-5 * t2k**2
            - 8.4150417 * 10**-10 * t2k**3
            + 4.4412543 * 10**-13 * t2k**4
            + 2.858487 * np.log(t2k)
        )
        / 100
    )

    # saturation mixing ratio
    wsat = 621.97 * esat * np.subtract(p, esat)

    # mixing ratio
    w = rh / 100 * wsat

    # Lifting condensation temperature
    tl = 1 / (1 / (t2k - 55) - np.log(rh / 100) / 2840) + 55

    # equivilant potential temperature

    oe = (
        t2k
        * (1000 / p) ** (0.2854 * (1 - 0.28 * 10**-3 * w))
        * np.exp((3.376 / tl - 0.00254) * w * (1 + 0.81 * 10**-3 * w))
    )

    if ept is True:
        return oe
    else:
        # calculate wbt
        wbt = 45.114 - 51.489 * (oe / 273.15) ** -3.504
        return wbt


def calculate_wbt(tc, rh):
    """
    calculate wet globe temperature
    :param tc: 2m temperature [°C]
    :param rh: relative humidity percentage[%]
    returns wet bulb temperature [°C]
    https://journals.ametsoc.org/view/journals/apme/50/11/jamc-d-11-0143.1.xml
    """

    tw = (
        tc * np.arctan(0.151977 * np.sqrt(rh + 8.313659))
        + np.arctan(tc + rh)
        - np.arctan(rh - 1.676331)
        + 0.00391838 * (rh) ** (3 / 2) * np.arctan(0.023101 * rh)
        - 4.686035
    )
    return tw


def calculate_bgt(t_k, mrt, va):
    """
    calculate globe temperature
    :param t_k: 2m temperature [K]
    :param mrt: mean radiant temperature [K]
    :param va: wind speed at 10 meters [m/s]
    returns bulb globe temperature [°C]
    https://www.sciencedirect.com/science/article/abs/pii/S0378778817335971?via%3Dihub
    """

    f = (1.1e8 * va**0.6) / (0.98 * 0.15**0.4)
    a = f / 2
    b = -f * t_k - mrt**4
    rt1 = 3 ** (1 / 3)
    rt2 = np.sqrt(3) * np.sqrt(27 * a**4 - 16 * b**3) + 9 * a**2
    rt3 = 2 * 2 ** (2 / 3) * b
    a = a.clip(min=0)
    bgt_quartic = -1 / 2 * np.sqrt(
        rt3 / (rt1 * rt2 ** (1 / 3)) + (2 ** (1 / 3) * rt2 ** (1 / 3)) / 3 ** (2 / 3)
    ) + 1 / 2 * np.sqrt(
        (4 * a)
        / np.sqrt(
            rt3 / (rt1 * rt2 ** (1 / 3))
            + (2 ** (1 / 3) * rt2 ** (1 / 3)) / 3 ** (2 / 3)
        )
        - (2 ** (1 / 3) * rt2 ** (1 / 3)) / 3 ** (2 / 3)
        - rt3 / (rt1 * rt2 ** (1 / 3))
    )

    bgt_c = kelvin_to_celsius(bgt_quartic)
    return bgt_c


def calculate_wbgt(t_k, mrt, va, td, p=None):
    """
    calculate wet bulb globe temperature
    :param t_k: 2m temperature [K]
    :param mrt: mean radiant temperature [K]
    :param va: wind speed at 10 meters [m/s]
<<<<<<< HEAD
    :param td: dew point temperature [°C] ( Davies-Jones [K])
    optional :param p: surface pressure [mbars] ( Davies-Jones [K])
=======
    :param td: dew point temperature [K]

    optional :param p: surface pressure [mbars] ( Davies-Jones )

>>>>>>> 379461c8
    returns wet bulb globe temperature [°C]
    https://journals.ametsoc.org/view/journals/apme/50/11/jamc-d-11-0143.1.xml
    """

    bgt_c = calculate_bgt(t_k, mrt, va)

    if p is None:
        rh = calculate_relative_humidity_percent(t_k, td)
        t_c = kelvin_to_celsius(t_k)
        tw_c = calculate_wbt(t_c, rh)
    else:
        wbt = calculate_wbt_dj(t2k=t_k, p=p, tdk=td)
        tw_c = kelvin_to_celsius(wbt)

    wbgt = 0.7 * tw_c + 0.2 * bgt_c + 0.1 * t_c
    return wbgt


def calculate_mrt_from_bgt(t2m, bgt, va):
    """
    calculate mean radiant temperature from wet bulb globe temperature
    :param t2m: 2m temperature [K]
    :param bgt: bulb globe temperature in Kelvin [K]
    :param va: wind speed at 10 meters [m/s]
    returns mean radiant temperature [K]
    https://www.sciencedirect.com/science/article/abs/pii/S0378778817335971?via%3Dihub
    """

    f = (1.1e8 * va**0.6) / (0.98 * 0.15**0.4)
    bgt4 = bgt**4
    mrtc = bgt4 + f * (bgt - t2m)
    mrtc2 = np.sqrt(np.sqrt(mrtc))
    return kelvin_to_celsius(mrtc2)


def calculate_humidex(t2m, td):
    """
    humidex - heat index used by the Canadian Meteorological Service
    :param t2m: 2m temperature [K]
    :param td: dew point temperature [K]
    returns humidex [°C]
    http://www.csgnetwork.com/canhumidexcalc.html
    """
    e = 6.11 * np.exp(5417.7530 * ((1 / t2m) - (1 / td)))
    h = 0.5555 * (e - 10.0)
    humidex = (t2m + h) - 273.15
    return humidex


def calculate_net_effective_temperature(t2m, va, td):
    """
    Net - Normal Effective Temperature used in Hong Kong, Poland and Germany
    :param t2m: 2m temperature [K]
    :param va: Wind speed at 10 meters [m/s]    
    :param td: 2m dew point temperature [K]
    returns normal effective temperature [°C]
    https://www.sciencedirect.com/topics/engineering/effective-temperature
    """
    rh = calculate_relative_humidity_percent(t2m, td)
    t2m = kelvin_to_celsius(t2m)
    rh = kPa_to_hPa(rh)
    ditermeq = 1 / 1.76 + 1.4 * va**0.75
    net = 37 - (37 - t2m / 0.68 - 0.0014 * rh + ditermeq) - 0.29 * t2m * (1 - 0.01 * rh)
    return net


def calculate_apparent_temperature(t2m, va, rh=None):
    """
    Apparent Temperature version without radiation
    :param t2m: 2m Temperature [K]
    :param va: Wind speed at 10 meters [m/s]        
    :param rh: Relative Humidity [pa]
    returns apparent temperature [K]
    https://journals.ametsoc.org/view/journals/apme/23/12/1520-0450_1984_023_1674_ausoat_2_0_co_2.xml
    """
    if rh is None:
        rh = calculate_saturation_vapour_pressure(t2m)

    va = va * 4.87 / np.log10(67.8 * 10 - 5.42)  # converting to 2m, ~1.2m wind speed
    at = t2m + 0.33 * rh - 0.7 * va - 4
    at = kelvin_to_celsius(at)

    return at


@optnumba_jit(parallel=False)  # function does not have benefit from parallel execution
def calculate_wind_chill(t2m, va):
    """
    Wind Chill
    :param t2m: 2m Temperature [K]
    :param va: wind speed at 10 meters [m/s]
    returns wind chill [°C]
     http://www.ec.gc.ca/meteo-weather/default.asp?lang=n&n=5FBF816A-1#wc6
    """
    tc = t2m - 273.15  # kelvin_to_celsius(tk)
    va = va * 2.23694  # convert to miles per hour
    windchill = 13.12 + 0.6215 * tc - 11.37 * va**0.16 + 0.3965 + tc + va**0.16
    return windchill


def calculate_heat_index_simplified(t2m, rh=None):
    """
    Heat Index
       :param t2m: np.array 2m temperature [K]
       :param rh: Relative Humidity [pa]
       returns heat index [°C]
       https://www.wpc.ncep.noaa.gov/html/heatindex_equation.shtml
    """

    if rh is None:
        rh = calculate_saturation_vapour_pressure(t2m)

    t2m = kelvin_to_celsius(t2m)
    rh = kPa_to_hPa(rh)

    hiarray = [
        -8.784695,
        1.61139411,
        2.338549,
        0.14611605,
        1.2308094e-2,
        2.211732e-3,
        7.2546e-4,
        3.58e-6,
    ]

    hi = (
        -hiarray[0]
        + hiarray[1] * t2m
        + hiarray[2] * rh
        - hiarray[3] * t2m * rh
        - hiarray[4] * rh**2
        + hiarray[5] * t2m**2 * rh
        + hiarray[6] * t2m * rh**2
        - hiarray[7] * t2m**2 * rh**2
    )

    return hi


def calculate_heat_index_adjusted(t2m, td):
    """
    Heat Index adjusted
       :param t2m: np.array 2m temperature [K]
       :param td: np.array 2m dewpoint temperature  [K]
       returns heat index [°C]
       https://www.wpc.ncep.noaa.gov/html/heatindex_equation.shtml
    """

    rh = calculate_relative_humidity_percent(t2m, td)
    t2m = kelvin_to_fahrenheit(t2m)

    hiarray = [
        42.379,
        2.04901523,
        10.1433312,
        0.22475541,
        0.00683783,
        0.05481717,
        0.00122874,
        0.00085282,
        0.00000199,
    ]

    hi_initial = 0.5 * (t2m + 61 + ((t2m - 68) * 1.2) + (rh * 0.094))

    hi = (
        -hiarray[0]
        + hiarray[1] * t2m
        + hiarray[2] * rh
        - hiarray[3] * t2m * rh
        - hiarray[4] * t2m**2
        - hiarray[5] * rh**2
        + hiarray[6] * t2m**2 * rh
        + hiarray[7] * t2m * rh**2
        - hiarray[8] * t2m**2 * rh**2
    )

    hi_filter1 = np.where(t2m > 80)
    hi_filter2 = np.where(t2m < 112)
    hi_filter3 = np.where(rh <= 13)
    hi_filter4 = np.where(t2m < 87)
    hi_filter5 = np.where(rh > 85)
    hi_filter6 = np.where(t2m < 80)
    hi_filter7 = np.where((hi_initial + t2m) / 2 < 80)

    f_adjust1 = hi_filter1 and hi_filter2 and hi_filter3
    f_adjust2 = hi_filter1 and hi_filter4 and hi_filter5

    adjustment1 = (
        (13 - rh[f_adjust1]) / 4 * np.sqrt(17 - np.abs(t2m[f_adjust1] - 95) / 17)
    )

    adjustment2 = (rh[f_adjust2] - 85) / 10 * ((87 - t2m[f_adjust2]) / 5)

    adjustment3 = 0.5 * (
        t2m[hi_filter6]
        + 61.0
        + ((t2m[hi_filter6] - 68.0) * 1.2)
        + (rh[hi_filter6] * 0.094)
    )

    hi[f_adjust1] = hi[f_adjust1] - adjustment1

    hi[f_adjust2] = hi[f_adjust2] + adjustment2

    hi[hi_filter6] = adjustment3

    hi[hi_filter7] = hi_initial[hi_filter7]

    hi_c = fahrenheit_to_celsius(hi)

    return hi_c


# Converters

# convert Celsius to Kelvin
def celsius_to_kelvin(tc):
    tk = tc + 273.15
    return tk


# convert Kelvin to Celsius
def kelvin_to_celsius(tk):
    tc = tk - 273.15
    return tc


# convert Kelvin to Fahrenheit
def kelvin_to_fahrenheit(tk):
    tf = (tk - 273.15) * 9 / 5 + 32
    return tf


# convert Fahrenheit to Celsius
def fahrenheit_to_celsius(tf):
    tc = (tf - 32) * 5 / 9
    return tc


# convert Fahrenheit to Kelvin
def fahrenheit_to_kelvin(tf):
    tk = 5 * (tf - 273) / 9 + 32
    return tk<|MERGE_RESOLUTION|>--- conflicted
+++ resolved
@@ -33,13 +33,8 @@
 
 import numpy as np
 
-<<<<<<< HEAD
-from helpers import to_julian_date  # noqa
-from helpers import func_timers, kPa_to_hPa, optnumba_jit, timer, to_radians  # noqa
-=======
 from .helpers import to_julian_date  # noqa
 from .helpers import func_timers, kPa_to_hPa, optnumba_jit, timer, to_radians  # noqa
->>>>>>> 379461c8
 
 
 # solar declination angle [degrees] + time correction for solar angle
@@ -198,7 +193,7 @@
 def calculate_cos_solar_zenith_angle(h, lat, lon, y, m, d):
     """
     calculate solar zenith angle
-    :param h: hour [int]    
+    :param h: hour [int]
     :param lat: (float array) latitude [degrees]
     :param lon: (float array) longitude [degrees]
     :param y: year [int]
@@ -228,7 +223,7 @@
     :param tbegin: offset in hours from forecast time to begin of time interval for integration [int]
     :param tend:  offset in hours from forecast time to end of time interval for integration [int]
     :param intervals_per_hour:  number of time intregrations per hour [int]
-    :param integration order:  order of gauss integration [int] valid = (1, 2, 3, 4)    
+    :param integration order:  order of gauss integration [int] valid = (1, 2, 3, 4)
     https://agupubs.onlinelibrary.wiley.com/doi/epdf/10.1002/2015GL066868
     This uses Gaussian numerical integration. See https://en.wikipedia.org/wiki/Gaussian_quadrature
     returns average of cosine of the solar zenith angle during interval [degrees]
@@ -321,7 +316,7 @@
 
     # filter statement for solar zenith angle
     csza_filter1 = np.where((cossza > 0.01))
-   # print(csza_filter1)
+    # print(csza_filter1)
     fdir[csza_filter1] = fdir[csza_filter1] / cossza[csza_filter1]
 
     # calculate mean radiant temperature
@@ -650,17 +645,10 @@
 
 def calculate_wbt_dj(t2k, p, tdk, ept=False):
     """
-<<<<<<< HEAD
-    calculate wet globe temperature    
+    calculate wet globe temperature
     :param t2k: 2m temperature [K]
-    :param p: Surface pressure [mbar]    
+    :param p: Surface pressure [mbar]
     :param tdk: 2m  dew point temperature [K]
-=======
-    calculate wet globe temperature
-    :param tc: 2m temperature [K]
-    :param td: 2m  dew point temperature [K]
-    :param p: Surface pressure [mbar]
->>>>>>> 379461c8
     returns wet bulb temperature [°C]
     https://www.nature.com/articles/nclimate1827#Sec2
     """
@@ -765,15 +753,8 @@
     :param t_k: 2m temperature [K]
     :param mrt: mean radiant temperature [K]
     :param va: wind speed at 10 meters [m/s]
-<<<<<<< HEAD
     :param td: dew point temperature [°C] ( Davies-Jones [K])
     optional :param p: surface pressure [mbars] ( Davies-Jones [K])
-=======
-    :param td: dew point temperature [K]
-
-    optional :param p: surface pressure [mbars] ( Davies-Jones )
-
->>>>>>> 379461c8
     returns wet bulb globe temperature [°C]
     https://journals.ametsoc.org/view/journals/apme/50/11/jamc-d-11-0143.1.xml
     """
@@ -827,7 +808,7 @@
     """
     Net - Normal Effective Temperature used in Hong Kong, Poland and Germany
     :param t2m: 2m temperature [K]
-    :param va: Wind speed at 10 meters [m/s]    
+    :param va: Wind speed at 10 meters [m/s]
     :param td: 2m dew point temperature [K]
     returns normal effective temperature [°C]
     https://www.sciencedirect.com/topics/engineering/effective-temperature
@@ -844,7 +825,7 @@
     """
     Apparent Temperature version without radiation
     :param t2m: 2m Temperature [K]
-    :param va: Wind speed at 10 meters [m/s]        
+    :param va: Wind speed at 10 meters [m/s]
     :param rh: Relative Humidity [pa]
     returns apparent temperature [K]
     https://journals.ametsoc.org/view/journals/apme/23/12/1520-0450_1984_023_1674_ausoat_2_0_co_2.xml
