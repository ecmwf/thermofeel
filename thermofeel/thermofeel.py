﻿# (C) Copyright 1996- ECMWF.
#
# This software is licensed under the terms of the Apache Licence Version 2.0
# which can be obtained at http://www.apache.org/licenses/LICENSE-2.0.
# In applying this licence, ECMWF does not waive the privileges and immunities
# granted to it by virtue of its status as an intergovernmental organisation
# nor does it submit to any jurisdiction.

"""
  thermofeel is a library to calculate human thermal comfort indexes.
    Currently calculates the thermal indexes:
    * Universal Thermal Climate Index
    * Mean Radiant Temperature
    * Mean Radiant Temperature from Wet Bulb Globe Temperature
    * Heat Index Simplified
    * Heat Index Adjusted
    * Humidex
    * Apparent Temperature
    * Wind Chill
    * Normal Effective Temperature (NET)
    In support of the above indexes, it also calculates:
    * Solar Declination Angle
    * Solar Zenith Angle
    * Relative Humidity Percentage
    * Saturation vapour pressure
    * Wet Bulb Globe Temperature Simple
    * Wet Bulb Globe Temperature
    * Theoretical Wet Bulb Temperature
    * Globe Temperature
  """

import math

import numpy as np

from .helpers import to_julian_date  # noqa
from .helpers import func_timers, kPa_to_hPa, optnumba_jit, timer, to_radians  # noqa


# solar declination angle [degrees] + time correction for solar angle
def solar_declination_angle(jd, h):
    g = (360 / 365.25) * (jd + (h / 24))  # fractional year g in degrees
    while g > 360:
        g = g - 360
    grad = g * to_radians
    # declination in [degrees]
    d = (
        0.396372
        - 22.91327 * math.cos(grad)
        + 4.025430 * math.sin(grad)
        - 0.387205 * math.cos(2 * grad)
        + 0.051967 * math.sin(2 * grad)
        - 0.154527 * math.cos(3 * grad)
        + 0.084798 * math.sin(3 * grad)
    )
    # time correction in [ h.degrees ]
    tc = (
        0.004297
        + 0.107029 * math.cos(grad)
        - 1.837877 * math.sin(grad)
        - 0.837378 * math.cos(2 * grad)
        - 2.340475 * math.sin(2 * grad)
    )
    return d, tc


@optnumba_jit(parallel=False)  # function does not have benefit from parallel execution
def calculate_relative_humidity_percent(t2k, tdk):
    """
    Calculate relative humidity in percent
    :param t2k: (float array) 2m temperature [K]
    :param tdk: (float array) dew point temperature [K]
    returns relative humidity [%]
    """

    t2c = t2k - 273.15
    tdc = tdk - 273.15

    # saturated vapour pressure
    es = 6.11 * 10.0 ** (7.5 * t2c / (237.3 + t2c))
    # vapour pressure
    e = 6.11 * 10.0 ** (7.5 * tdc / (237.3 + tdc))
    rh = (e / es) * 100
    return rh


@optnumba_jit(parallel=False)  # function does not have benefit from parallel execution
def calculate_saturation_vapour_pressure(tk):
    """
    Calculate saturation vapour pressure over water
    :param tk: (float array) 2m temperature [K]
     returns relative humidity [hPa]
    http://www.thunderscientific.com/tech_info/reflibrary/its90formulas.pdf
    """

    g = [
        -2.8365744e3,
        -6.028076559e3,
        1.954263612e1,
        -2.737830188e-2,
        1.6261698e-5,
        7.0229056e-10,
        -1.8680009e-13,
        2.7150305,
    ]
    ess = g[7] * np.log(tk)
    for i in range(7):
        ess += g[i] * np.power(tk, (i - 2))

    ess = np.exp(ess) * 0.01  # hPa

    return ess


@optnumba_jit(parallel=False)  # function does not have benefit from parallel execution
def calculate_cos_solar_zenith_angle_allvalues(h, lat, lon, y, m, d):
    """
    calculate solar zenith angle
    :param h: hour [int]
    :param lat: (float array) latitude [degrees]
    :param lon: (float array) longitude [degrees]
    :param y: year [int]
    :param m: month [int]
    :param d: day [int]
    https://agupubs.onlinelibrary.wiley.com/doi/epdf/10.1002/2015GL066868
    see also:
    http://answers.google.com/answers/threadview/id/782886.html
    returns cosine of the solar zenith angle (all values, including negatives)
    """

    # convert to julian days counting from the beginning of the year
    # jd_ = to_julian_date(d, m, y)  # julian date of data
    jd_ = (
        d
        - 32075
        + 1461 * (y + 4800 + (m - 14) / 12) / 4
        + 367 * (m - 2 - (m - 14) / 12 * 12) / 12
        - 3 * ((y + 4900 + (m - 14) / 12) / 100) / 4
    )

    # jd11_ = to_julian_date(1, 1, y)  # julian date 1st Jan
    jd11_ = (
        1
        - 32075
        + 1461 * (y + 4800 + (1 - 14) / 12) / 4
        + 367 * (1 - 2 - (1 - 14) / 12 * 12) / 12
        - 3 * ((y + 4900 + (1 - 14) / 12) / 100) / 4
    )

    jd = jd_ - jd11_ + 1  # days since start of year

    # declination angle + time correction for solar angle
    # d, tc = solar_declination_angle(jd, h)

    g = (360 / 365.25) * (jd + (h / 24))  # fractional year g in degrees
    while g > 360:
        g = g - 360
    grad = g * to_radians
    # declination in [degrees]
    d = (
        0.396372
        - 22.91327 * math.cos(grad)
        + 4.025430 * math.sin(grad)
        - 0.387205 * math.cos(2 * grad)
        + 0.051967 * math.sin(2 * grad)
        - 0.154527 * math.cos(3 * grad)
        + 0.084798 * math.sin(3 * grad)
    )
    # time correction in [ h.degrees ]
    tc = (
        0.004297
        + 0.107029 * math.cos(grad)
        - 1.837877 * math.sin(grad)
        - 0.837378 * math.cos(2 * grad)
        - 2.340475 * math.sin(2 * grad)
    )

    drad = d * to_radians

    latrad = lat * to_radians

    sindec_sinlat = np.sin(drad) * np.sin(latrad)
    cosdec_coslat = np.cos(drad) * np.cos(latrad)

    # solar hour angle [h.deg]
    sharad = ((h - 12) * 15 + lon + tc) * to_radians
    csza = sindec_sinlat + cosdec_coslat * np.cos(sharad)

    # we dont clip negative values here
    return csza


def calculate_cos_solar_zenith_angle(h, lat, lon, y, m, d):
    """
    calculate solar zenith angle
<<<<<<< HEAD
    :param h: hour [int]    
=======
    :param h: hour [int]
>>>>>>> 14f5ffe0
    :param lat: (float array) latitude [degrees]
    :param lon: (float array) longitude [degrees]
    :param y: year [int]
    :param m: month [int]
    :param d: day [int]
    https://agupubs.onlinelibrary.wiley.com/doi/epdf/10.1002/2015GL066868
    see also:
    http://answers.google.com/answers/threadview/id/782886.html
    returns cosine of the solar zenith angle (all values, including negatives)
    """
    # we separate the function for clipping the negative values since numba doesn't support clip (yet)
    csza = calculate_cos_solar_zenith_angle_allvalues(h, lat, lon, y, m, d)
    return np.clip(csza, 0, None)


def calculate_cos_solar_zenith_angle_integrated(
    lat, lon, y, m, d, h, tbegin, tend, intervals_per_hour=1, integration_order=3
):
    """
    calculate average of solar zenith angle based on numerical integration using 3 point gauss integration rule
    :param lat: (int array) latitude [degrees]
    :param lon: (int array) longitude [degrees]
    :param y: year [int]
    :param m: month [int]
    :param d: day [int]
    :param h: hour [int]
    :param tbegin: offset in hours from forecast time to begin of time interval for integration [int]
    :param tend:  offset in hours from forecast time to end of time interval for integration [int]
    :param intervals_per_hour:  number of time intregrations per hour [int]
<<<<<<< HEAD
    :param integration order:  order of gauss integration [int] valid = (1, 2, 3, 4)    
=======
    :param integration order:  order of gauss integration [int] valid = (1, 2, 3, 4)
>>>>>>> 14f5ffe0
    https://agupubs.onlinelibrary.wiley.com/doi/epdf/10.1002/2015GL066868
    This uses Gaussian numerical integration. See https://en.wikipedia.org/wiki/Gaussian_quadrature
    returns average of cosine of the solar zenith angle during interval [degrees]
    """

    # Gauss-Integration coefficients
    if integration_order == 3:  # default, good speed and accuracy (3 points)
        E = np.array([-math.sqrt(3.0 / 5.0), 0.0, math.sqrt(3.0 / 5.0)])
        W = np.array([5.0 / 9.0, 8.0 / 9.0, 5.0 / 9.0])
    else:
        if integration_order == 1:  # fastest, worse accuracy (1 point)
            E = np.array([0.0])
            W = np.array([2.0])
        else:
            if integration_order == 2:  # faster, less accurate (2 points)
                E = np.array([-1.0 / math.sqrt(3.0), 1.0 / math.sqrt(3.0)])
                W = np.array([1.0, 1.0])
            else:
                if integration_order == 4:  # slower, more accurate (4 points)
                    E = np.array(
                        [
                            -math.sqrt(3.0 / 7.0 + 2.0 / 7.0 * math.sqrt(6.0 / 5.0)),
                            -math.sqrt(3.0 / 7.0 - 2.0 / 7.0 * math.sqrt(6.0 / 5.0)),
                            math.sqrt(3.0 / 7.0 - 2.0 / 7.0 * math.sqrt(6.0 / 5.0)),
                            math.sqrt(3.0 / 7.0 + 2.0 / 7.0 * math.sqrt(6.0 / 5.0)),
                        ]
                    )
                    W = np.array(
                        [
                            (18 - math.sqrt(30)) / 36,
                            (18 + math.sqrt(30)) / 36,
                            (18 + math.sqrt(30)) / 36,
                            (18 - math.sqrt(30)) / 36,
                        ]
                    )
                else:
                    print("Invalid integration_order %d", integration_order)
                    raise ValueError

    assert intervals_per_hour > 0

    nsplits = (tend - tbegin) * intervals_per_hour

    assert nsplits > 0

    time_steps = np.linspace(tbegin, tend, num=nsplits + 1)

    integral = np.zeros_like(lat)
    for s in range(len(time_steps) - 1):
        ti = time_steps[s]
        tf = time_steps[s + 1]

        deltat = tf - ti
        jacob = deltat / 2.0

        w = jacob * W
        w /= tend - tbegin  # average of integral
        t = jacob * E
        t += (tf + ti) / 2.0

        for n in range(len(w)):
            integral += w[n] * calculate_cos_solar_zenith_angle(
                lat=lat, lon=lon, y=y, m=m, d=d, h=(h + t[n])
            )

    return integral


@optnumba_jit
def calculate_mean_radiant_temperature(ssrd, ssr, fdir, strd, strr, cossza):
    """
    mrt - Mean Radiant Temperature
    :param ssrd: is surface solar radiation downwards [J/m^-2]
    :param ssr: is surface net solar radiation [J/m^-2]
    :param fdir: is Total sky direct solar radiation at surface [J/m^-2]
    :param strd: is Surface thermal radiation downwards [J/m^-2]
    :param strr: is Surface net thermal radiation [J/m^-2]
    :param cossza: is cosine of solar zenith angle [degrees]
    returns Mean Radiant Temperature [K]
    https://link.springer.com/article/10.1007/s00484-020-01900-5
    """
    dsw = ssrd - fdir
    rsw = ssrd - ssr
    lur = strd - strr

    # calculate fp projected factor area

    gamma = np.arcsin(cossza) * 180 / np.pi
    fp = 0.308 * np.cos(to_radians * gamma * 0.998 - (gamma * gamma / 50000))

    # filter statement for solar zenith angle
    csza_filter1 = np.where((cossza > 0.01))
   # print(csza_filter1)
    fdir[csza_filter1] = fdir[csza_filter1] / cossza[csza_filter1]

    # calculate mean radiant temperature
    mrt = np.power(
        (
            (1 / 0.0000000567)
            * (
                0.5 * strd
                + 0.5 * lur
                + (0.7 / 0.97) * (0.5 * dsw + 0.5 * rsw + fp * fdir)
            )
        ),
        0.25,
    )

    return mrt


@optnumba_jit
def calculate_utci_polynomial(t2m, mrt, va, rh):

    e_mrt = np.subtract(mrt, t2m)

    t2m2 = t2m * t2m
    t2m3 = t2m2 * t2m
    t2m4 = t2m3 * t2m
    t2m5 = t2m4 * t2m
    t2m6 = t2m5 * t2m

    va2 = va * va
    va3 = va2 * va
    va4 = va3 * va
    va5 = va4 * va
    va6 = va5 * va

    e_mrt2 = e_mrt * e_mrt
    e_mrt3 = e_mrt2 * e_mrt
    e_mrt4 = e_mrt3 * e_mrt
    e_mrt5 = e_mrt4 * e_mrt
    e_mrt6 = e_mrt5 * e_mrt

    rh2 = rh * rh
    rh3 = rh2 * rh
    rh4 = rh3 * rh
    rh5 = rh4 * rh
    rh6 = rh5 * rh

    varh2 = va * rh2
    va2_rh = va2 * rh
    va2_e_mrt = va2 * e_mrt
    e_mrt_rh = e_mrt * rh
    e_mrt_rh2 = e_mrt * rh2
    e_mrt2_rh = e_mrt2 * rh
    e_mrt2_rh2 = e_mrt2 * rh2
    e_mrt_rh3 = e_mrt * rh3
    va_e_mrt = va * e_mrt
    va_e_mrt2 = va * e_mrt2
    va_rh = va * rh
    t2m_va = t2m * va
    e_mrt3_rh = e_mrt3 * rh
    e_mrt4_rh = e_mrt4 * rh

    utci = (
        t2m
        + 6.07562052e-01
        + -2.27712343e-02 * t2m
        + 8.06470249e-04 * t2m2
        + -1.54271372e-04 * t2m3
        + -3.24651735e-06 * t2m4
        + 7.32602852e-08 * t2m5
        + 1.35959073e-09 * t2m6
        + -2.25836520e00 * va
        + 8.80326035e-02 * t2m * va
        + 2.16844454e-03 * t2m2 * va
        + -1.53347087e-05 * t2m3 * va
        + -5.72983704e-07 * t2m4 * va
        + -2.55090145e-09 * t2m5 * va
        + -7.51269505e-01 * va2
        + -4.08350271e-03 * t2m * va2
        + -5.21670675e-05 * t2m2 * va2
        + 1.94544667e-06 * t2m3 * va2
        + 1.14099531e-08 * t2m4 * va2
        + 1.58137256e-01 * va3
        + -6.57263143e-05 * t2m * va3
        + 2.22697524e-07 * t2m2 * va3
        + -4.16117031e-08 * t2m3 * va3
        + -1.27762753e-02 * va4
        + 9.66891875e-06 * t2m * va4
        + 2.52785852e-09 * t2m2 * va4
        + 4.56306672e-04 * va5
        + -1.74202546e-07 * t2m * va5
        + -5.91491269e-06 * va6
        + 3.98374029e-01 * e_mrt
        + 1.83945314e-04 * t2m * e_mrt
        + -1.73754510e-04 * t2m2 * e_mrt
        + -7.60781159e-07 * t2m3 * e_mrt
        + 3.77830287e-08 * t2m4 * e_mrt
        + 5.43079673e-10 * t2m5 * e_mrt
        + -2.00518269e-02 * va_e_mrt
        + 8.92859837e-04 * t2m * va_e_mrt
        + 3.45433048e-06 * t2m2 * va_e_mrt
        + -3.77925774e-07 * t2m3 * va_e_mrt
        + -1.69699377e-09 * t2m4 * va_e_mrt
        + 1.69992415e-04 * va2_e_mrt
        + -4.99204314e-05 * t2m * va2_e_mrt
        + 2.47417178e-07 * t2m2 * va2_e_mrt
        + 1.07596466e-08 * t2m3 * va2_e_mrt
        + 8.49242932e-05 * va3 * e_mrt
        + 1.35191328e-06 * t2m * va3 * e_mrt
        + -6.21531254e-09 * t2m2 * va3 * e_mrt
        + -4.99410301e-06 * va4 * e_mrt
        + -1.89489258e-08 * t2m * va4 * e_mrt
        + 8.15300114e-08 * va5 * e_mrt
        + 7.55043090e-04 * e_mrt2
        + -5.65095215e-05 * t2m * e_mrt2
        + -4.52166564e-07 * t2m * e_mrt2
        + 2.46688878e-08 * t2m3 * e_mrt2
        + 2.42674348e-10 * t2m4 * e_mrt2
        + 1.54547250e-04 * va_e_mrt2
        + 5.24110970e-06 * t2m * va_e_mrt2
        + -8.75874982e-08 * t2m2 * va_e_mrt2
        + -1.50743064e-09 * t2m3 * va_e_mrt2
        + -1.56236307e-05 * va2 * e_mrt2
        + -1.33895614e-07 * t2m * va2 * e_mrt2
        + 2.49709824e-09 * t2m2 * va2 * e_mrt2
        + 6.51711721e-07 * va3 * e_mrt2
        + 1.94960053e-09 * t2m * va3 * e_mrt2
        + -1.00361113e-08 * va4 * e_mrt2
        + -1.21206673e-05 * e_mrt3
        + -2.18203660e-07 * t2m * e_mrt3
        + 7.51269482e-09 * t2m2 * e_mrt3
        + 9.79063848e-11 * t2m3 * e_mrt3
        + 1.25006734e-06 * va * e_mrt3
        + -1.81584736e-09 * t2m_va * e_mrt3
        + -3.52197671e-10 * t2m2 * va * e_mrt3
        + -3.36514630e-08 * va2 * e_mrt3
        + 1.35908359e-10 * t2m * va2 * e_mrt3
        + 4.17032620e-10 * va3 * e_mrt3
        + -1.30369025e-09 * e_mrt4
        + 4.13908461e-10 * t2m * e_mrt4
        + 9.22652254e-12 * t2m2 * e_mrt4
        + -5.08220384e-09 * va * e_mrt4
        + -2.24730961e-11 * t2m_va * e_mrt4
        + 1.17139133e-10 * va2 * e_mrt4
        + 6.62154879e-10 * e_mrt5
        + 4.03863260e-13 * t2m * e_mrt5
        + 1.95087203e-12 * va * e_mrt5
        + -4.73602469e-12 * e_mrt6
        + 5.12733497e00 * rh
        + -3.12788561e-01 * t2m * rh
        + -1.96701861e-02 * t2m2 * rh
        + 9.99690870e-04 * t2m3 * rh
        + 9.51738512e-06 * t2m4 * rh
        + -4.66426341e-07 * t2m5 * rh
        + 5.48050612e-01 * va_rh
        + -3.30552823e-03 * t2m * va_rh
        + -1.64119440e-03 * t2m2 * va_rh
        + -5.16670694e-06 * t2m3 * va_rh
        + 9.52692432e-07 * t2m4 * va_rh
        + -4.29223622e-02 * va2_rh
        + 5.00845667e-03 * t2m * va2_rh
        + 1.00601257e-06 * t2m2 * va2_rh
        + -1.81748644e-06 * t2m3 * va2_rh
        + -1.25813502e-03 * va3 * rh
        + -1.79330391e-04 * t2m * va3 * rh
        + 2.34994441e-06 * t2m2 * va3 * rh
        + 1.29735808e-04 * va4 * rh
        + 1.29064870e-06 * t2m * va4 * rh
        + -2.28558686e-06 * va5 * rh
        + -3.69476348e-02 * e_mrt_rh
        + 1.62325322e-03 * t2m * e_mrt_rh
        + -3.14279680e-05 * t2m2 * e_mrt_rh
        + 2.59835559e-06 * t2m3 * e_mrt_rh
        + -4.77136523e-08 * t2m4 * e_mrt_rh
        + 8.64203390e-03 * va * e_mrt_rh
        + -6.87405181e-04 * t2m_va * e_mrt_rh
        + -9.13863872e-06 * t2m2 * va * e_mrt_rh
        + 5.15916806e-07 * t2m3 * va * e_mrt_rh
        + -3.59217476e-05 * va2 * e_mrt_rh
        + 3.28696511e-05 * t2m * va2 * e_mrt_rh
        + -7.10542454e-07 * t2m2 * va2 * e_mrt_rh
        + -1.24382300e-05 * va3 * e_mrt_rh
        + -7.38584400e-09 * t2m * va3 * e_mrt_rh
        + 2.20609296e-07 * va4 * e_mrt_rh
        + -7.32469180e-04 * e_mrt2_rh
        + -1.87381964e-05 * t2m * e_mrt2_rh
        + 4.80925239e-06 * t2m2 * e_mrt2_rh
        + -8.75492040e-08 * t2m3 * e_mrt2_rh
        + 2.77862930e-05 * va * e_mrt2_rh
        + -5.06004592e-06 * t2m_va * e_mrt2_rh
        + 1.14325367e-07 * t2m2 * va * e_mrt2_rh
        + 2.53016723e-06 * va2 * e_mrt2_rh
        + -1.72857035e-08 * t2m * va2 * e_mrt2_rh
        + -3.95079398e-08 * va3 * e_mrt2_rh
        + -3.59413173e-07 * e_mrt3_rh
        + 7.04388046e-07 * t2m * e_mrt3_rh
        + -1.89309167e-08 * t2m2 * e_mrt3_rh
        + -4.79768731e-07 * va * e_mrt3_rh
        + 7.96079978e-09 * t2m_va * e_mrt3_rh
        + 1.62897058e-09 * va2 * e_mrt3_rh
        + 3.94367674e-08 * e_mrt4_rh
        + -1.18566247e-09 * t2m * e_mrt4_rh
        + 3.34678041e-10 * va * e_mrt4_rh
        + -1.15606447e-10 * e_mrt5 * rh
        + -2.80626406e00 * rh2
        + 5.48712484e-01 * t2m * rh2
        + -3.99428410e-03 * t2m2 * rh2
        + -9.54009191e-04 * t2m3 * rh2
        + 1.93090978e-05 * t2m4 * rh2
        + -3.08806365e-01 * varh2
        + 1.16952364e-02 * t2m * varh2
        + 4.95271903e-04 * t2m2 * varh2
        + -1.90710882e-05 * t2m3 * varh2
        + 2.10787756e-03 * va2 * rh2
        + -6.98445738e-04 * t2m * va2 * rh2
        + 2.30109073e-05 * t2m2 * va2 * rh2
        + 4.17856590e-04 * va3 * rh2
        + -1.27043871e-05 * t2m * va3 * rh2
        + -3.04620472e-06 * va4 * rh2
        + 5.14507424e-02 * e_mrt_rh2
        + -4.32510997e-03 * t2m * e_mrt_rh2
        + 8.99281156e-05 * t2m2 * e_mrt_rh2
        + -7.14663943e-07 * t2m3 * e_mrt_rh2
        + -2.66016305e-04 * va * e_mrt_rh2
        + 2.63789586e-04 * t2m_va * e_mrt_rh2
        + -7.01199003e-06 * t2m2 * va * e_mrt_rh2
        + -1.06823306e-04 * va2 * e_mrt_rh2
        + 3.61341136e-06 * t2m * va2 * e_mrt_rh2
        + 2.29748967e-07 * va3 * e_mrt_rh2
        + 3.04788893e-04 * e_mrt2_rh2
        + -6.42070836e-05 * t2m * e_mrt2_rh2
        + 1.16257971e-06 * t2m2 * e_mrt2_rh2
        + 7.68023384e-06 * va * e_mrt2_rh2
        + -5.47446896e-07 * t2m_va * e_mrt2_rh2
        + -3.59937910e-08 * va2 * e_mrt2_rh2
        + -4.36497725e-06 * e_mrt3 * rh2
        + 1.68737969e-07 * t2m * e_mrt3 * rh2
        + 2.67489271e-08 * va * e_mrt3 * rh2
        + 3.23926897e-09 * e_mrt4 * rh2
        + -3.53874123e-02 * rh3
        + -2.21201190e-01 * t2m * rh3
        + 1.55126038e-02 * t2m2 * rh3
        + -2.63917279e-04 * t2m3 * rh3
        + 4.53433455e-02 * va * rh3
        + -4.32943862e-03 * t2m_va * rh3
        + 1.45389826e-04 * t2m2 * va * rh3
        + 2.17508610e-04 * va2 * rh3
        + -6.66724702e-05 * t2m * va2 * rh3
        + 3.33217140e-05 * va3 * rh3
        + -2.26921615e-03 * e_mrt_rh3
        + 3.80261982e-04 * t2m * e_mrt_rh3
        + -5.45314314e-09 * t2m2 * e_mrt_rh3
        + -7.96355448e-04 * va * e_mrt_rh3
        + 2.53458034e-05 * t2m_va * e_mrt_rh3
        + -6.31223658e-06 * va2 * e_mrt_rh3
        + 3.02122035e-04 * e_mrt2 * rh3
        + -4.77403547e-06 * t2m * e_mrt2 * rh3
        + 1.73825715e-06 * va * e_mrt2 * rh3
        + -4.09087898e-07 * e_mrt3 * rh3
        + 6.14155345e-01 * rh4
        + -6.16755931e-02 * t2m * rh4
        + 1.33374846e-03 * t2m2 * rh4
        + 3.55375387e-03 * va * rh4
        + -5.13027851e-04 * t2m_va * rh4
        + 1.02449757e-04 * va2 * rh4
        + -1.48526421e-03 * e_mrt * rh4
        + -4.11469183e-05 * t2m * e_mrt * rh4
        + -6.80434415e-06 * va * e_mrt * rh4
        + -9.77675906e-06 * e_mrt2 * rh4
        + 8.82773108e-02 * rh5
        + -3.01859306e-03 * t2m * rh5
        + 1.04452989e-03 * va * rh5
        + 2.47090539e-04 * e_mrt * rh5
        + 1.48348065e-03 * rh6
    )

    return utci


def calculate_utci(t2_k, va_ms, mrt_k, ehPa=None, td_k=None):
    """
    UTCI
    :param t2_k: (float array) is 2m temperature [K]
    :param va_ms: (float array) is wind speed at 10 meters [m/s]
    :param mrt_k:(float array) is mean radiant temperature [K]
    :param ehPa: (float array) is water vapour pressure [hPa]
    :param td_k: (float array) is 2m dew point temperature [K]
    Calculate UTCI with a 6th order polynomial approximation according to:
    Brode, P. et al. Deriving the operational procedure for the
    Universal Thermal Climate Index (UTCI). Int J Biometeorol (2012) 56: 48.1
    returns UTCI [°C]
    """

    if ehPa is not None:
        rh = ehPa / 10.0  # rh in kPa
    else:
        if td_k is not None:
            rh_pc = calculate_relative_humidity_percent(t2_k, td_k)
            ehPa = calculate_saturation_vapour_pressure(t2_k) * rh_pc / 100.0
            rh = ehPa / 10.0  # rh in kPa
        else:
            raise ValueError("Missing input e_hPa or td_k")

    t2c = kelvin_to_celsius(t2_k)  # polynomial approx. is in Celsius
    mrt = kelvin_to_celsius(mrt_k)  # polynomial approx. is in Celsius

    utci = calculate_utci_polynomial(t2c, mrt, va_ms, rh)
    return utci


def calculate_wbgts(t2m):
    """
    wgbts - Wet Bulb Globe Temperature Simple
    :param t2m: 2m temperature [K]
    https://link.springer.com/article/10.1007/s00484-011-0453-2
    http://www.bom.gov.au/info/thermal_stress/#approximation
    https://www.jstage.jst.go.jp/article/indhealth/50/4/50_MS1352/_pdf
    returns Wet Bulb Globe Temperature [°C]
    """
    rh = calculate_saturation_vapour_pressure(t2m)
    rh = kPa_to_hPa(rh)
    t2m = kelvin_to_celsius(t2m)
    wbgts = 0.567 * t2m + 0.393 * rh + 3.38
    return wbgts


def calculate_wbt_dj(t2k, p, tdk, ept=False):
    """
<<<<<<< HEAD
    calculate wet globe temperature    
    :param t2k: 2m temperature [K]
    :param p: Surface pressure [mbar]    
=======
    calculate wet globe temperature
    :param t2k: 2m temperature [K]
    :param p: Surface pressure [mbar]
>>>>>>> 14f5ffe0
    :param tdk: 2m  dew point temperature [K]
    returns wet bulb temperature [°C]
    https://www.nature.com/articles/nclimate1827#Sec2
    """

    rh = calculate_relative_humidity_percent(t2k=t2k, tdk=tdk)

    # saturation vapour pressure
    esat = (
        np.exp(
            -2991.2729 / t2k**2
            - 6017.0128 / t2k
            + 18.87643854
            - 0.028354721 * t2k
            + 1.7838301 * 10**-5 * t2k**2
            - 8.4150417 * 10**-10 * t2k**3
            + 4.4412543 * 10**-13 * t2k**4
            + 2.858487 * np.log(t2k)
        )
        / 100
    )

    # saturation mixing ratio
    wsat = 621.97 * esat * np.subtract(p, esat)

    # mixing ratio
    w = rh / 100 * wsat

    # Lifting condensation temperature
    tl = 1 / (1 / (t2k - 55) - np.log(rh / 100) / 2840) + 55
<<<<<<< HEAD

    # equivilant potential temperature

=======

    # equivilant potential temperature

>>>>>>> 14f5ffe0
    oe = (
        t2k
        * (1000 / p) ** (0.2854 * (1 - 0.28 * 10**-3 * w))
        * np.exp((3.376 / tl - 0.00254) * w * (1 + 0.81 * 10**-3 * w))
    )

    if ept is True:
        return oe
    else:
        # calculate wbt
        wbt = 45.114 - 51.489 * (oe / 273.15) ** -3.504
        return wbt


def calculate_wbt(tc, rh):
    """
    calculate wet globe temperature
    :param tc: 2m temperature [°C]
    :param rh: relative humidity percentage[%]
    returns wet bulb temperature [°C]
    https://journals.ametsoc.org/view/journals/apme/50/11/jamc-d-11-0143.1.xml
    """

    tw = (
        tc * np.arctan(0.151977 * np.sqrt(rh + 8.313659))
        + np.arctan(tc + rh)
        - np.arctan(rh - 1.676331)
        + 0.00391838 * (rh) ** (3 / 2) * np.arctan(0.023101 * rh)
        - 4.686035
    )
    return tw


def calculate_bgt(t_k, mrt, va):
    """
    calculate globe temperature
    :param t_k: 2m temperature [K]
    :param mrt: mean radiant temperature [K]
    :param va: wind speed at 10 meters [m/s]
    returns bulb globe temperature [°C]
    https://www.sciencedirect.com/science/article/abs/pii/S0378778817335971?via%3Dihub
    """

    f = (1.1e8 * va**0.6) / (0.98 * 0.15**0.4)
    a = f / 2
    b = -f * t_k - mrt**4
    rt1 = 3 ** (1 / 3)
    rt2 = np.sqrt(3) * np.sqrt(27 * a**4 - 16 * b**3) + 9 * a**2
    rt3 = 2 * 2 ** (2 / 3) * b
    a = a.clip(min=0)
    bgt_quartic = -1 / 2 * np.sqrt(
        rt3 / (rt1 * rt2 ** (1 / 3)) + (2 ** (1 / 3) * rt2 ** (1 / 3)) / 3 ** (2 / 3)
    ) + 1 / 2 * np.sqrt(
        (4 * a)
        / np.sqrt(
            rt3 / (rt1 * rt2 ** (1 / 3))
            + (2 ** (1 / 3) * rt2 ** (1 / 3)) / 3 ** (2 / 3)
        )
        - (2 ** (1 / 3) * rt2 ** (1 / 3)) / 3 ** (2 / 3)
        - rt3 / (rt1 * rt2 ** (1 / 3))
    )

    bgt_c = kelvin_to_celsius(bgt_quartic)
    return bgt_c


def calculate_wbgt(t_k, mrt, va, td, p=None):
    """
    calculate wet bulb globe temperature
    :param t_k: 2m temperature [K]
    :param mrt: mean radiant temperature [K]
    :param va: wind speed at 10 meters [m/s]
    :param td: dew point temperature [°C] ( Davies-Jones [K])
    optional :param p: surface pressure [mbars] ( Davies-Jones [K])
    returns wet bulb globe temperature [°C]
    https://journals.ametsoc.org/view/journals/apme/50/11/jamc-d-11-0143.1.xml
    """

    bgt_c = calculate_bgt(t_k, mrt, va)

    if p is None:
        rh = calculate_relative_humidity_percent(t_k, td)
        t_c = kelvin_to_celsius(t_k)
        tw_c = calculate_wbt(t_c, rh)
    else:
        wbt = calculate_wbt_dj(t2k=t_k, p=p, tdk=td)
        tw_c = kelvin_to_celsius(wbt)

    wbgt = 0.7 * tw_c + 0.2 * bgt_c + 0.1 * t_c
    return wbgt


def calculate_mrt_from_bgt(t2m, bgt, va):
    """
    calculate mean radiant temperature from wet bulb globe temperature
    :param t2m: 2m temperature [K]
    :param bgt: bulb globe temperature in Kelvin [K]
    :param va: wind speed at 10 meters [m/s]
    returns mean radiant temperature [K]
    https://www.sciencedirect.com/science/article/abs/pii/S0378778817335971?via%3Dihub
    """

    f = (1.1e8 * va**0.6) / (0.98 * 0.15**0.4)
    bgt4 = bgt**4
    mrtc = bgt4 + f * (bgt - t2m)
    mrtc2 = np.sqrt(np.sqrt(mrtc))
    return kelvin_to_celsius(mrtc2)


def calculate_humidex(t2m, td):
    """
    humidex - heat index used by the Canadian Meteorological Service
    :param t2m: 2m temperature [K]
    :param td: dew point temperature [K]
    returns humidex [°C]
    http://www.csgnetwork.com/canhumidexcalc.html
    """
    e = 6.11 * np.exp(5417.7530 * ((1 / t2m) - (1 / td)))
    h = 0.5555 * (e - 10.0)
    humidex = (t2m + h) - 273.15
    return humidex


def calculate_net_effective_temperature(t2m, va, td):
    """
    Net - Normal Effective Temperature used in Hong Kong, Poland and Germany
    :param t2m: 2m temperature [K]
<<<<<<< HEAD
    :param va: Wind speed at 10 meters [m/s]    
=======
    :param va: Wind speed at 10 meters [m/s]
>>>>>>> 14f5ffe0
    :param td: 2m dew point temperature [K]
    returns normal effective temperature [°C]
    https://www.sciencedirect.com/topics/engineering/effective-temperature
    """
    rh = calculate_relative_humidity_percent(t2m, td)
    t2m = kelvin_to_celsius(t2m)
    rh = kPa_to_hPa(rh)
    ditermeq = 1 / 1.76 + 1.4 * va**0.75
    net = 37 - (37 - t2m / 0.68 - 0.0014 * rh + ditermeq) - 0.29 * t2m * (1 - 0.01 * rh)
    return net


def calculate_apparent_temperature(t2m, va, rh=None):
    """
    Apparent Temperature version without radiation
    :param t2m: 2m Temperature [K]
<<<<<<< HEAD
    :param va: Wind speed at 10 meters [m/s]        
=======
    :param va: Wind speed at 10 meters [m/s]
>>>>>>> 14f5ffe0
    :param rh: Relative Humidity [pa]
    returns apparent temperature [K]
    https://journals.ametsoc.org/view/journals/apme/23/12/1520-0450_1984_023_1674_ausoat_2_0_co_2.xml
    """
    if rh is None:
        rh = calculate_saturation_vapour_pressure(t2m)

    va = va * 4.87 / np.log10(67.8 * 10 - 5.42)  # converting to 2m, ~1.2m wind speed
    at = t2m + 0.33 * rh - 0.7 * va - 4
    at = kelvin_to_celsius(at)

    return at


@optnumba_jit(parallel=False)  # function does not have benefit from parallel execution
def calculate_wind_chill(t2m, va):
    """
    Wind Chill
    :param t2m: 2m Temperature [K]
    :param va: wind speed at 10 meters [m/s]
    returns wind chill [°C]
     http://www.ec.gc.ca/meteo-weather/default.asp?lang=n&n=5FBF816A-1#wc6
    """
    tc = t2m - 273.15  # kelvin_to_celsius(tk)
    va = va * 2.23694  # convert to miles per hour
    windchill = 13.12 + 0.6215 * tc - 11.37 * va**0.16 + 0.3965 + tc + va**0.16
    return windchill


def calculate_heat_index_simplified(t2m, rh=None):
    """
    Heat Index
       :param t2m: np.array 2m temperature [K]
       :param rh: Relative Humidity [pa]
       returns heat index [°C]
       https://www.wpc.ncep.noaa.gov/html/heatindex_equation.shtml
    """

    if rh is None:
        rh = calculate_saturation_vapour_pressure(t2m)

    t2m = kelvin_to_celsius(t2m)
    rh = kPa_to_hPa(rh)

    hiarray = [
        -8.784695,
        1.61139411,
        2.338549,
        0.14611605,
        1.2308094e-2,
        2.211732e-3,
        7.2546e-4,
        3.58e-6,
    ]

    hi = (
        -hiarray[0]
        + hiarray[1] * t2m
        + hiarray[2] * rh
        - hiarray[3] * t2m * rh
        - hiarray[4] * rh**2
        + hiarray[5] * t2m**2 * rh
        + hiarray[6] * t2m * rh**2
        - hiarray[7] * t2m**2 * rh**2
    )

    return hi


def calculate_heat_index_adjusted(t2m, td):
    """
    Heat Index adjusted
       :param t2m: np.array 2m temperature [K]
       :param td: np.array 2m dewpoint temperature  [K]
       returns heat index [°C]
       https://www.wpc.ncep.noaa.gov/html/heatindex_equation.shtml
    """

    rh = calculate_relative_humidity_percent(t2m, td)
    t2m = kelvin_to_fahrenheit(t2m)

    hiarray = [
        42.379,
        2.04901523,
        10.1433312,
        0.22475541,
        0.00683783,
        0.05481717,
        0.00122874,
        0.00085282,
        0.00000199,
    ]

<<<<<<< HEAD
    hi_initial = 0.5 * (t2m + 61 + ((t2m - 68) * 1.2) + (rh * 0.094))

=======
>>>>>>> 14f5ffe0
    hi_initial = 0.5 * (t2m + 61 + ((t2m - 68) * 1.2) + (rh * 0.094))

    hi = (
        -hiarray[0]
        + hiarray[1] * t2m
        + hiarray[2] * rh
        - hiarray[3] * t2m * rh
        - hiarray[4] * t2m**2
        - hiarray[5] * rh**2
        + hiarray[6] * t2m**2 * rh
        + hiarray[7] * t2m * rh**2
        - hiarray[8] * t2m**2 * rh**2
    )

    hi_filter1 = np.where(t2m > 80)
    hi_filter2 = np.where(t2m < 112)
    hi_filter3 = np.where(rh <= 13)
    hi_filter4 = np.where(t2m < 87)
    hi_filter5 = np.where(rh > 85)
    hi_filter6 = np.where(t2m < 80)
    hi_filter7 = np.where((hi_initial + t2m) / 2 < 80)

    f_adjust1 = hi_filter1 and hi_filter2 and hi_filter3
    f_adjust2 = hi_filter1 and hi_filter4 and hi_filter5

    adjustment1 = (
        (13 - rh[f_adjust1]) / 4 * np.sqrt(17 - np.abs(t2m[f_adjust1] - 95) / 17)
    )

    adjustment2 = (rh[f_adjust2] - 85) / 10 * ((87 - t2m[f_adjust2]) / 5)

    adjustment3 = 0.5 * (
        t2m[hi_filter6]
        + 61.0
        + ((t2m[hi_filter6] - 68.0) * 1.2)
        + (rh[hi_filter6] * 0.094)
    )

    hi[f_adjust1] = hi[f_adjust1] - adjustment1

    hi[f_adjust2] = hi[f_adjust2] + adjustment2

    hi[hi_filter6] = adjustment3

    hi[hi_filter7] = hi_initial[hi_filter7]

    hi_c = fahrenheit_to_celsius(hi)

    return hi_c


# Converters

# convert Celsius to Kelvin
def celsius_to_kelvin(tc):
    tk = tc + 273.15
    return tk


# convert Kelvin to Celsius
def kelvin_to_celsius(tk):
    tc = tk - 273.15
    return tc


# convert Kelvin to Fahrenheit
def kelvin_to_fahrenheit(tk):
    tf = (tk - 273.15) * 9 / 5 + 32
    return tf


# convert Fahrenheit to Celsius
def fahrenheit_to_celsius(tf):
    tc = (tf - 32) * 5 / 9
    return tc


# convert Fahrenheit to Kelvin
def fahrenheit_to_kelvin(tf):
    tk = 5 * (tf - 273) / 9 + 32
    return tk<|MERGE_RESOLUTION|>--- conflicted
+++ resolved
@@ -193,11 +193,7 @@
 def calculate_cos_solar_zenith_angle(h, lat, lon, y, m, d):
     """
     calculate solar zenith angle
-<<<<<<< HEAD
-    :param h: hour [int]    
-=======
     :param h: hour [int]
->>>>>>> 14f5ffe0
     :param lat: (float array) latitude [degrees]
     :param lon: (float array) longitude [degrees]
     :param y: year [int]
@@ -227,11 +223,7 @@
     :param tbegin: offset in hours from forecast time to begin of time interval for integration [int]
     :param tend:  offset in hours from forecast time to end of time interval for integration [int]
     :param intervals_per_hour:  number of time intregrations per hour [int]
-<<<<<<< HEAD
     :param integration order:  order of gauss integration [int] valid = (1, 2, 3, 4)    
-=======
-    :param integration order:  order of gauss integration [int] valid = (1, 2, 3, 4)
->>>>>>> 14f5ffe0
     https://agupubs.onlinelibrary.wiley.com/doi/epdf/10.1002/2015GL066868
     This uses Gaussian numerical integration. See https://en.wikipedia.org/wiki/Gaussian_quadrature
     returns average of cosine of the solar zenith angle during interval [degrees]
@@ -653,15 +645,9 @@
 
 def calculate_wbt_dj(t2k, p, tdk, ept=False):
     """
-<<<<<<< HEAD
     calculate wet globe temperature    
     :param t2k: 2m temperature [K]
     :param p: Surface pressure [mbar]    
-=======
-    calculate wet globe temperature
-    :param t2k: 2m temperature [K]
-    :param p: Surface pressure [mbar]
->>>>>>> 14f5ffe0
     :param tdk: 2m  dew point temperature [K]
     returns wet bulb temperature [°C]
     https://www.nature.com/articles/nclimate1827#Sec2
@@ -692,15 +678,9 @@
 
     # Lifting condensation temperature
     tl = 1 / (1 / (t2k - 55) - np.log(rh / 100) / 2840) + 55
-<<<<<<< HEAD
 
     # equivilant potential temperature
 
-=======
-
-    # equivilant potential temperature
-
->>>>>>> 14f5ffe0
     oe = (
         t2k
         * (1000 / p) ** (0.2854 * (1 - 0.28 * 10**-3 * w))
@@ -828,11 +808,7 @@
     """
     Net - Normal Effective Temperature used in Hong Kong, Poland and Germany
     :param t2m: 2m temperature [K]
-<<<<<<< HEAD
     :param va: Wind speed at 10 meters [m/s]    
-=======
-    :param va: Wind speed at 10 meters [m/s]
->>>>>>> 14f5ffe0
     :param td: 2m dew point temperature [K]
     returns normal effective temperature [°C]
     https://www.sciencedirect.com/topics/engineering/effective-temperature
@@ -849,11 +825,7 @@
     """
     Apparent Temperature version without radiation
     :param t2m: 2m Temperature [K]
-<<<<<<< HEAD
     :param va: Wind speed at 10 meters [m/s]        
-=======
-    :param va: Wind speed at 10 meters [m/s]
->>>>>>> 14f5ffe0
     :param rh: Relative Humidity [pa]
     returns apparent temperature [K]
     https://journals.ametsoc.org/view/journals/apme/23/12/1520-0450_1984_023_1674_ausoat_2_0_co_2.xml
@@ -947,11 +919,6 @@
         0.00000199,
     ]
 
-<<<<<<< HEAD
-    hi_initial = 0.5 * (t2m + 61 + ((t2m - 68) * 1.2) + (rh * 0.094))
-
-=======
->>>>>>> 14f5ffe0
     hi_initial = 0.5 * (t2m + 61 + ((t2m - 68) * 1.2) + (rh * 0.094))
 
     hi = (
